/*
  This file is part of UFFS, the Ultra-low-cost Flash File System.
  
  Copyright (C) 2005-2009 Ricky Zheng <ricky_gz_zheng@yahoo.co.nz>

  UFFS is free software; you can redistribute it and/or modify it under
  the GNU Library General Public License as published by the Free Software 
  Foundation; either version 2 of the License, or (at your option) any
  later version.

  UFFS is distributed in the hope that it will be useful, but WITHOUT
  ANY WARRANTY; without even the implied warranty of MERCHANTABILITY or
  FITNESS FOR A PARTICULAR PURPOSE.  See the GNU General Public License
  or GNU Library General Public License, as applicable, for more details.
 
  You should have received a copy of the GNU General Public License
  and GNU Library General Public License along with UFFS; if not, write
  to the Free Software Foundation, Inc., 51 Franklin Street, Fifth Floor,
  Boston, MA  02110-1301, USA.

  As a special exception, if other files instantiate templates or use
  macros or inline functions from this file, or you compile this file
  and link it with other works to produce a work based on this file,
  this file does not by itself cause the resulting work to be covered
  by the GNU General Public License. However the source code for this
  file must still be made available in accordance with section (3) of
  the GNU General Public License v2.
 
  This exception does not invalidate any other reasons why a work based
  on this file might be covered by the GNU General Public License.
*/

/** 
 * \file uffs_public.h
 * \brief public data structures for uffs
 * \author Ricky Zheng
 */

#ifndef UFFS_PUBLIC_H
#define UFFS_PUBLIC_H

#include "uffs/uffs_types.h"
#include "uffs/uffs_config.h"
#include "uffs/uffs_core.h"
#include "uffs/uffs.h"

#ifdef __cplusplus
extern "C"{
#endif


/** 
 * \struct uffs_TagsSt
 * \brief this data structure describes the page status.
 *			the first 6(or 7) bytes along with ECC will be stored in page spare area,
 *			'data_len' and 'data_sum' are stored in page data area.
 *
 */
struct uffs_TagsSt {

	/** the following 6(0r 7) bytes are stored in page spare area */

	u8 dirty:1;				//!< 0: dirty, 1: clear
	u8 valid:1;				//!< 0: valid, 1: invalid
	u8 type:2;				//!< block type: #UFFS_TYPE_DIR, #UFFS_TYPE_FILE, #UFFS_TYPE_DATA
	u8 block_ts:2;			//!< time stamp of block;
	u8 page_full:1;			//!< 0: not full, 1: full

	u8 page_id;				//!< page id
	u16 parent;				//!< parent's serial number
	u16 serial;				//!< serial number
#if defined(ENABLE_TAG_CHECKSUM) && ENABLE_TAG_CHECKSUM == 1
	u8 checksum;			//!< checksum of above, or ecc of tag...
#endif

	/** the following 4 bytes are stored in page data area */
	u16 data_len;			//!< length of page data length
	u16 data_sum;			//!< sum of file name or directory name, not used if it's file data.

	/** block status: this byte is loaded from flash, but not write to flash directly */
	u8 block_status;		
};

/**
 * \struct uffs_TagsSt_8
 * \brief this data structure describes the page status, for 8 bytes page spare.
 *			the first 4(or 5) bytes along with ECC will be stored in page spare area,
 *			'data_len' and 'data_sum' are stored in page data area.
 */
 */
struct uffs_TagsSt_8 {
	/** the following 4(or 5) bytes are stored in page spare area */
	u8 dirty:1;				//!< 0: dirty, 1: clear
	u8 valid:1;				//!< 0: valid, 1: invalid
	u8 type:2;				//!< block type: #UFFS_TYPE_DIR, #UFFS_TYPE_FILE, #UFFS_TYPE_DATA
	u8 block_ts:2;			//!< time stamp of block;
	u8 page_full:1;			//!< 0: not full, 1: full

	u8 page_id;				//!< page id
	u8 parent;				//!< parent's serial number, warning: using 8-bit, blocks should not > 254
	u8 serial;				//!< serial number, warning: using 8-bit, blocks should not > 254
#if defined(ENABLE_TAG_CHECKSUM) && ENABLE_TAG_CHECKSUM == 1
	u8 checksum;			//!< checksum of above, or ecc of tag...
#endif

	u16 data_len;			//!< length of page data length
	u16 data_sum;			//!< sum of file name or directory name

	/** block status: this byte is loaded from flash, but not write to flash directly */
	u8 block_status;		
};



/** uffs_TagsSt.dirty */
#define TAG_VALID		0
#define TAG_INVALID		1

/** uffs_TagsSt.valid */
#define TAG_DIRTY		0
#define TAG_CLEAR		1


int uffs_GetFirstBlockTimeStamp(void);
int uffs_GetNextBlockTimeStamp(int prev);
UBOOL uffs_IsSrcNewerThanObj(int src, int obj);

void uffs_TransferToTag8(uffs_Tags *tag, uffs_Tags_8 *tag_8);
void uffs_TransferFromTag8(uffs_Tags *tag, uffs_Tags_8 *tag_8);


#include "uffs_device.h"



/********************************** debug & error *************************************/
#define UFFS_ERR_NOISY		-1
#define UFFS_ERR_NORMAL		0
#define UFFS_ERR_SERIOUS	1
#define UFFS_ERR_DEAD		2

//#define UFFS_DBG_LEVEL	UFFS_ERR_NORMAL	
#define UFFS_DBG_LEVEL	UFFS_ERR_NOISY	

void uffs_Perror( int level, const char *errFmt, ... );

<<<<<<< HEAD
=======
void uffs_AssertCall(const char *file, int line, const char *msg);

#define uffs_Assert(expr, msg)												\
	do {																	\
		if (!(expr))														\
			uffs_AssertCall(__FILE__, __LINE__, msg);						\
	} while(0)
>>>>>>> 8b7dc997

/********************************** NAND **********************************************/
//NAND flash specific file must implement these interface
URET uffs_LoadPageSpare(uffs_Device *dev, int block, int page, uffs_Tags *tag);
URET uffs_WritePageSpare(uffs_Device *dev, int block, int page, uffs_Tags *tag);
URET uffs_MakePageValid(uffs_Device *dev, int block, int page, uffs_Tags *tag);
UBOOL uffs_IsBlockBad(uffs_Device *dev, uffs_BlockInfo *bc);

/********************************** Public defines *****************************/
/**
 * \def UFFS_ALL_PAGES 
 * \brief UFFS_ALL_PAGES if this value presented, that means the objects are all pages in the block
 */
#define UFFS_ALL_PAGES (0xffff)

/** 
 * \def UFFS_INVALID_PAGE
 * \brief macro for invalid page number
 */
#define UFFS_INVALID_PAGE	(0xfffe)
#define UFFS_INVALID_BLOCK	(0xfffe)


URET uffs_NewBlock(uffs_Device *dev, u16 block, uffs_Tags *tag, uffs_Buf *buf);
URET uffs_BlockRecover(uffs_Device *dev, uffs_BlockInfo *old, u16 newBlock);
URET uffs_PageRecover(uffs_Device *dev, 
					  uffs_BlockInfo *bc, 
					  u16 oldPage, 
					  u16 newPage, 
					  uffs_Buf *buf);
int uffs_FindFreePageInBlock(uffs_Device *dev, uffs_BlockInfo *bc);
u8 uffs_CalTagCheckSum(uffs_Tags *tag);
u16 uffs_FindBestPageInBlock(uffs_Device *dev, uffs_BlockInfo *bc, u16 page);
u16 uffs_FindFirstValidPage(uffs_Device *dev, uffs_BlockInfo *bc);
u16 uffs_FindFirstFreePage(uffs_Device *dev, uffs_BlockInfo *bc, u16 pageFrom);
u16 uffs_FindPageInBlockWithPageId(uffs_Device *dev, uffs_BlockInfo *bc, u16 page_id);

u8 uffs_MakeSum8(const void *p, int len);
u16 uffs_MakeSum16(const void *p, int len);
URET uffs_CreateNewFile(uffs_Device *dev, u16 parent, u16 serial, uffs_BlockInfo *bc, uffs_FileInfo *fi);

int uffs_GetBlockFileDataLength(uffs_Device *dev, uffs_BlockInfo *bc, u8 type);
UBOOL uffs_IsPageErased(uffs_Device *dev, uffs_BlockInfo *bc, u16 page);
int uffs_GetFreePagesCount(uffs_Device *dev, uffs_BlockInfo *bc);
UBOOL uffs_IsDataBlockReguFull(uffs_Device *dev, uffs_BlockInfo *bc);

int uffs_GetBlockTimeStamp(uffs_Device *dev, uffs_BlockInfo *bc);

URET uffs_WriteDataToNewPage(uffs_Device *dev, 
							 u16 block, 
							 u16 page,
							 uffs_Tags *tag,
							 uffs_Buf *buf);


int uffs_GetDeviceUsed(uffs_Device *dev);
int uffs_GetDeviceFree(uffs_Device *dev);
int uffs_GetDeviceTotal(uffs_Device *dev);




/************************************************************************/
/*  init functions                                                                     */
/************************************************************************/
URET uffs_InitDevice(uffs_Device *dev);
URET uffs_ReleaseDevice(uffs_Device *dev);


URET uffs_InitFlashClass(uffs_Device *dev);



#ifdef __cplusplus
}
#endif
#endif<|MERGE_RESOLUTION|>--- conflicted
+++ resolved
@@ -144,8 +144,6 @@
 
 void uffs_Perror( int level, const char *errFmt, ... );
 
-<<<<<<< HEAD
-=======
 void uffs_AssertCall(const char *file, int line, const char *msg);
 
 #define uffs_Assert(expr, msg)												\
@@ -153,7 +151,6 @@
 		if (!(expr))														\
 			uffs_AssertCall(__FILE__, __LINE__, msg);						\
 	} while(0)
->>>>>>> 8b7dc997
 
 /********************************** NAND **********************************************/
 //NAND flash specific file must implement these interface
