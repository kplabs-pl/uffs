/*
  This file is part of UFFS, the Ultra-low-cost Flash File System.
  
  Copyright (C) 2005-2009 Ricky Zheng <ricky_gz_zheng@yahoo.co.nz>

  UFFS is free software; you can redistribute it and/or modify it under
  the GNU Library General Public License as published by the Free Software 
  Foundation; either version 2 of the License, or (at your option) any
  later version.

  UFFS is distributed in the hope that it will be useful, but WITHOUT
  ANY WARRANTY; without even the implied warranty of MERCHANTABILITY or
  FITNESS FOR A PARTICULAR PURPOSE.  See the GNU General Public License
  or GNU Library General Public License, as applicable, for more details.
 
  You should have received a copy of the GNU General Public License
  and GNU Library General Public License along with UFFS; if not, write
  to the Free Software Foundation, Inc., 51 Franklin Street, Fifth Floor,
  Boston, MA  02110-1301, USA.

  As a special exception, if other files instantiate templates or use
  macros or inline functions from this file, or you compile this file
  and link it with other works to produce a work based on this file,
  this file does not by itself cause the resulting work to be covered
  by the GNU General Public License. However the source code for this
  file must still be made available in accordance with section (3) of
  the GNU General Public License v2.
 
  This exception does not invalidate any other reasons why a work based
  on this file might be covered by the GNU General Public License.
*/

/**
 * \file uffs_test.c
 * \brief uffs test main entry
 * \author Ricky Zheng
 */

#include <stdio.h>
#include <string.h>
#include <stdlib.h>
#include "uffs_config.h"
#include "uffs/uffs_os.h"
#include "uffs/uffs_public.h"
#include "uffs/uffs_fs.h"
#include "uffs/uffs_utils.h"
#include "uffs/uffs_core.h"
#include "uffs/uffs_mtb.h"

#include "cmdline.h"
#include "uffs_fileem.h"

#define PFX NULL
#define MSG(msg,...) uffs_PerrorRaw(UFFS_MSG_NORMAL, msg, ## __VA_ARGS__)
#define MSGLN(msg,...) uffs_Perror(UFFS_MSG_NORMAL, msg, ## __VA_ARGS__)

#if CONFIG_USE_STATIC_MEMORY_ALLOCATOR > 0
int main()
{
	MSGLN("Static memory allocator is not supported.");
	return 0;
}
#else

extern struct cli_commandset * get_helper_cmds(void);
extern struct cli_commandset * get_test_cmds(void);
extern void femu_init_uffs_device(uffs_Device *dev);

static int conf_command_line_mode = 0;
static int conf_verbose_mode = 0;

static int conf_exec_script = 0;
static char script_command[256];

#define DEFAULT_EMU_FILENAME "uffsemfile.bin"
const char * conf_emu_filename = DEFAULT_EMU_FILENAME;


/* default basic parameters of the NAND device */
#define PAGES_PER_BLOCK_DEFAULT			32
#define PAGE_DATA_SIZE_DEFAULT			512
#define PAGE_SPARE_SIZE_DEFAULT			16
#define STATUS_BYTE_OFFSET_DEFAULT		5
#define TOTAL_BLOCKS_DEFAULT			512
#define ECC_OPTION_DEFAULT				UFFS_ECC_SOFT
//#define ECC_OPTION_DEFAULT			UFFS_ECC_HW
//#define ECC_OPTION_DEFAULT			UFFS_ECC_HW_AUTO

#define MAX_MOUNT_TABLES		10
#define MAX_MOUNT_POINT_NAME	32

static int conf_pages_per_block = PAGES_PER_BLOCK_DEFAULT;
static int conf_page_data_size = PAGE_DATA_SIZE_DEFAULT;
static int conf_page_spare_size = PAGE_SPARE_SIZE_DEFAULT;
static int conf_status_byte_offset = STATUS_BYTE_OFFSET_DEFAULT;
static int conf_total_blocks = TOTAL_BLOCKS_DEFAULT;
static int conf_ecc_option = ECC_OPTION_DEFAULT;
static int conf_ecc_size = 0; // 0 - Let UFFS choose the size

static const char *g_ecc_option_strings[] = UFFS_ECC_OPTION_STRING;

static struct uffs_MountTableEntrySt conf_mounts[MAX_MOUNT_TABLES] = {{0}};
static uffs_Device conf_devices[MAX_MOUNT_TABLES] = {{0}};
static char mount_point_name[MAX_MOUNT_TABLES][MAX_MOUNT_POINT_NAME] = {{0}};

static void setup_storage(struct uffs_StorageAttrSt *attr)
{
	attr->total_blocks = conf_total_blocks;				/* total blocks */
	attr->page_data_size = conf_page_data_size;			/* page data size */
	attr->spare_size = conf_page_spare_size;			/* page spare size */
	attr->pages_per_block = conf_pages_per_block;		/* pages per block */

	attr->block_status_offs = conf_status_byte_offset;	/* block status offset is 5th byte in spare */
	attr->ecc_opt = conf_ecc_option;					/* ECC option */
	attr->ecc_size = conf_ecc_size;						/* ECC size */
	attr->layout_opt = UFFS_LAYOUT_UFFS;				/* let UFFS handle layout */
}


static void setup_device(uffs_Device *dev)
{
	dev->Init = femu_InitDevice;
	dev->Release = femu_ReleaseDevice;
	dev->attr = femu_GetStorage();
}

static void setup_emu_private(uffs_FileEmu *emu)
{
	memset(emu, 0, sizeof(uffs_FileEmu));
	emu->emu_filename = conf_emu_filename;
}

static int init_uffs_fs(void)
{
	static int bIsFileSystemInited = 0;
	struct uffs_MountTableEntrySt *mtbl = &(conf_mounts[0]);
	struct uffs_ConfigSt cfg = {
		0,			// bc_caches - default
		0,			// page_buffers - default
<<<<<<< HEAD
		10,			// dirty_pages - default
		1,			// dirty_groups - force 1
=======
		0,			// dirty_pages - default
		0,			// dirty_groups - force 1
>>>>>>> 68c5fbd2
		0,			// reserved_free_blocks - default
	};

	if(bIsFileSystemInited) return -4;
	bIsFileSystemInited = 1;

	while (mtbl->dev) {

		memcpy(&mtbl->dev->cfg, &cfg, sizeof(struct uffs_ConfigSt));

#if CONFIG_USE_SYSTEM_MEMORY_ALLOCATOR > 0
		uffs_MemSetupSystemAllocator(&mtbl->dev->mem);
#endif
		setup_device(mtbl->dev);
		uffs_RegisterMountTable(mtbl);
		mtbl++;
	}

	return uffs_InitMountTable() == U_SUCC ? 0 : -1;
}

static int release_uffs_fs(void)
{
	int ret;
	ret = uffs_ReleaseMountTable();
	return ret;
}

/* mount point arg: /sys/,100,-1 */
static int parse_mount_point(char *arg, int m_idx)
{
	int start = 0, end = -1;
	char *p = arg;
	struct uffs_MountTableEntrySt *mtbl = &(conf_mounts[m_idx]);

	while(*p && *p != ',' && *p != ' ' && *p != '\t')
		p++;

	if (*p == 0 || p == arg) 
		return -1;

	mtbl->mount = &(mount_point_name[m_idx][0]);
	memcpy((char *)mtbl->mount, arg, p - arg);
	((char *)(mtbl->mount))[p - arg] = 0;

	p++;
	arg = p;
	while(*p && *p != ',' && *p != ' ' && *p != '\t')
		p++;

	if (p != arg) {
		if (sscanf(arg, "%i", &start) < 1) 
			return -1;
		p++;
		arg = p;

		while(*p && *p != ',' && *p != ' ' && *p != '\t')
			p++;

		if (p != arg) {
			if (sscanf(arg, "%i", &end) < 1)
				return -1;
		}
	}
	mtbl->start_block = start;
	mtbl->end_block = end;
	mtbl->dev = &(conf_devices[m_idx]);

	return 0;
}

static int parse_options(int argc, char *argv[])
{
    int iarg;
    int usage = 0;
	int m_idx = 0;
    static char em_file[128];
	int i;

    for (iarg = 1; iarg < argc && !usage; iarg++) {
        const char *arg = argv[iarg];
        
        if (arg[0] == '-') {
            if (!strcmp(arg, "-h") || !strcmp(arg, "--help")) {
                usage++;
            }
            else if (!strcmp(arg, "-f") || !strcmp(arg, "--file")) {
                if (++iarg >= argc)
					usage++;
				else {
					strcpy(em_file, argv[iarg]);
					conf_emu_filename = (const char *)em_file;
				}
            }
            else if (!strcmp(arg, "-c") || !strcmp(arg, "--command-line")) {
				conf_command_line_mode = 1;
            }
            else if (!strcmp(arg, "-p") || !strcmp(arg, "--page-size")) {
                if (++iarg >= argc) 
					usage++;
                else if (sscanf(argv[iarg], "%i", &conf_page_data_size) < 1)
					usage++;
				if (conf_page_data_size <= 0 || conf_page_data_size > UFFS_MAX_PAGE_SIZE) {
					MSGLN("ERROR: Invalid page data size");
					usage++;
				}
            }
            else if (!strcmp(arg, "-s") || !strcmp(arg, "--spare-size")) {
                if (++iarg >= argc) 
					usage++;
                else if (sscanf(argv[iarg], "%i", &conf_page_spare_size) < 1) 
					usage++;
				if (conf_page_spare_size < sizeof(struct uffs_TagStoreSt) + 1 ||
					(conf_page_spare_size % 4) != 0 || conf_page_spare_size > UFFS_MAX_SPARE_SIZE) {
					MSGLN("ERROR: Invalid spare size");
					usage++;
				}
            }
            else if (!strcmp(arg, "-o") || !strcmp(arg, "--status-offset")) {
                if (++iarg >= argc) 
					usage++;
                else if (sscanf(argv[iarg], "%i", &conf_status_byte_offset) < 1)
					usage++;
				if (conf_status_byte_offset < 0)
					usage++;
            }
            else if (!strcmp(arg, "-b") || !strcmp(arg, "--block-pages")) {
                if (++iarg >= argc)
					usage++;
                else if (sscanf(argv[iarg], "%i", &conf_pages_per_block) < 1)
					usage++;
				if (conf_pages_per_block < 2)
					usage++;
            }
            else if (!strcmp(arg, "-t") || !strcmp(arg, "--total-blocks")) {
                if (++iarg >= argc)
					usage++;
                else if (sscanf(argv[iarg], "%i", &conf_total_blocks) < 1)
					usage++;
				if (conf_total_blocks < 2)
					usage++;
            }
            else if (!strcmp(arg, "-v") || !strcmp(arg, "--verbose")) {
				conf_verbose_mode++;
            }
            else if (!strcmp(arg, "-m") || !strcmp(arg, "--mount")) {
				if (++iarg > argc)
					usage++;
				else if (parse_mount_point(argv[iarg], m_idx) < 0)
					usage++;
				m_idx++;
            }
			else if (!strcmp(arg, "-e") || !strcmp(arg, "--exec")) {
				if (++iarg > argc)
					usage++;
				else {
					sprintf(script_command, "script %s", argv[iarg]);
					conf_exec_script = 1;
				}
			}
			else if (!strcmp(arg, "-x") || !strcmp(arg, "--ecc-option")) {
				if (++iarg > argc)
					usage++;
				else {
					for (i = 0; i < ARRAY_SIZE(g_ecc_option_strings); i++) {
						if (!strcmp(argv[iarg], g_ecc_option_strings[i])) {
							conf_ecc_option = i;
							break;
						}
					}
					if (i == ARRAY_SIZE(g_ecc_option_strings)) {
						MSGLN("ERROR: Invalid ECC option");
						usage++;
					}
				}
			}
			else if (!strcmp(arg, "-z") || !strcmp(arg, "--ecc-size")) {
                if (++iarg >= argc)
					usage++;
                else if (sscanf(argv[iarg], "%i", &conf_ecc_size) < 1)
					usage++;
				if (conf_ecc_size < 0 || conf_ecc_size > UFFS_MAX_ECC_SIZE) {
					MSGLN("ERROR: Invalid ecc size");
					usage++;
				}
			}
            else {
                MSGLN("Unknown option: %s, try %s --help", arg, argv[0]);
				return -1;
            }
        }
        else {
            MSGLN("Unexpected parameter: %s, try %s --help", arg, argv[0]);
			return -1;
        }
    }
    
    if (usage) {
        MSGLN("Usage: %s [options]", argv[0]);
        MSGLN("  -h  --help                                show usage");
        MSGLN("  -c  --command-line                        command line mode");
        MSGLN("  -v  --verbose                             verbose mode");
        MSGLN("  -f  --file           <file>               uffs image file");
        MSGLN("  -p  --page-size      <n>                  page data size, default=%d", PAGE_DATA_SIZE_DEFAULT);
        MSGLN("  -s  --spare-size     <n>                  page spare size, default=%d", PAGE_SPARE_SIZE_DEFAULT);
		MSGLN("  -o  --status-offset  <n>                  status byte offset, default=%d", STATUS_BYTE_OFFSET_DEFAULT);
        MSGLN("  -b  --block-pages    <n>                  pages per block, default=%d", PAGES_PER_BLOCK_DEFAULT);
        MSGLN("  -t  --total-blocks   <n>                  total blocks");
        MSGLN("  -m  --mount          <mount_point,start,end> , for example: -m /,0,-1");
		MSGLN("  -x  --ecc-option     <none|soft|hw|auto>  ECC option, default=%s", g_ecc_option_strings[ECC_OPTION_DEFAULT]);
		MSGLN("  -z  --ecc-size       <n>                  ECC size, default=0 (auto)");
        MSGLN("  -e  --exec           <file>               execute a script file");
        MSGLN("");

        return -1;
    }

	if (m_idx == 0) {
		parse_mount_point("/,0,-1", 0);
	}

	return 0;
}


static void print_mount_points(void)
{
	struct uffs_MountTableEntrySt *m;

	m = &(conf_mounts[0]);
	while (m->dev) {
		MSGLN ("Mount point: %s, start: %d, end: %d", m->mount, m->start_block, m->end_block);
		m++;
	}
}

static void print_params(void)
{
	MSGLN("Parameters summary:");
	MSGLN("  uffs image file: %s", conf_emu_filename);
	MSGLN("  page size: %d", conf_page_data_size);
	MSGLN("  page spare size: %d", conf_page_spare_size);
	MSGLN("  pages per block: %d", conf_pages_per_block);
	MSGLN("  total blocks: %d", conf_total_blocks);
	MSGLN("  ecc option: %d (%s)", conf_ecc_option, g_ecc_option_strings[conf_ecc_option]);
	MSGLN("  ecc size: %d%s", conf_ecc_size, conf_ecc_size == 0 ? " (auto)" : "");
	MSGLN("  bad block status offset: %d", conf_status_byte_offset);
	MSGLN("");
}

#ifdef UNIX
#include <execinfo.h>
#include <signal.h>
void crash_handler(int sig)
{
  void *array[10];
  size_t size;

  // get void*'s for all entries on the stack
  size = backtrace(array, 10);

  // print out all the frames to stderr
  fprintf(stderr, "Error: signal %d:\n", sig);
  backtrace_symbols_fd(array, size, 2);
  exit(1);
}
#endif

int main(int argc, char *argv[])
{
	int ret;

#ifdef UNIX
	signal(SIGSEGV, crash_handler);
#endif

	uffs_SetupDebugOutput(); 	// setup debug output as early as possible

	if (parse_options(argc, argv) < 0) {
		return -1;
	}
	
	if (conf_verbose_mode) {
		#if 1
		MSGLN("Internal data structure size:");
		MSGLN("  TreeNode: %d", sizeof(TreeNode));
		MSGLN("  struct BlockListSt: %d", sizeof(struct BlockListSt));
		MSGLN("  struct DirhSt: %d", sizeof(struct DirhSt));
		MSGLN("  struct FilehSt: %d", sizeof(struct FilehSt));
		MSGLN("  struct FdataSt: %d", sizeof(struct FdataSt));
		MSGLN("  struct uffs_TagStoreSt: %d", sizeof(struct uffs_TagStoreSt));
		MSGLN("  uffs_Buf: %d", sizeof(uffs_Buf));
		MSGLN("  struct uffs_BlockInfoSt: %d", sizeof(struct uffs_BlockInfoSt));
		MSGLN("");
		#endif
		print_params();
		print_mount_points();
	}

	// setup file emulator storage with parameters from command line
	setup_storage(femu_GetStorage());

	// setup file emulator private data
	setup_emu_private(femu_GetPrivate());

	ret = init_uffs_fs();
	if (ret != 0) {
		MSGLN ("Init file system fail: %d", ret);
		return -1;
	}

	cli_add_commandset(get_helper_cmds());
	cli_add_commandset(get_test_cmds());
	if (conf_command_line_mode) {
		if (conf_exec_script) {
			cli_interpret(script_command);
		}
		cli_main_entry();
	}
	else {
		if (conf_exec_script) {
			cli_interpret(script_command);
		}
		else {
			cli_main_entry();
		}
	}

	release_uffs_fs();

	return 0;
}
#endif


<|MERGE_RESOLUTION|>--- conflicted
+++ resolved
@@ -137,13 +137,8 @@
 	struct uffs_ConfigSt cfg = {
 		0,			// bc_caches - default
 		0,			// page_buffers - default
-<<<<<<< HEAD
 		10,			// dirty_pages - default
 		1,			// dirty_groups - force 1
-=======
-		0,			// dirty_pages - default
-		0,			// dirty_groups - force 1
->>>>>>> 68c5fbd2
 		0,			// reserved_free_blocks - default
 	};
 
