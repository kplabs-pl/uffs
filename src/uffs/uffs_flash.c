/*
  This file is part of UFFS, the Ultra-low-cost Flash File System.
  
  Copyright (C) 2005-2009 Ricky Zheng <ricky_gz_zheng@yahoo.co.nz>

  UFFS is free software; you can redistribute it and/or modify it under
  the GNU Library General Public License as published by the Free Software 
  Foundation; either version 2 of the License, or (at your option) any
  later version.

  UFFS is distributed in the hope that it will be useful, but WITHOUT
  ANY WARRANTY; without even the implied warranty of MERCHANTABILITY or
  FITNESS FOR A PARTICULAR PURPOSE.  See the GNU General Public License
  or GNU Library General Public License, as applicable, for more details.
 
  You should have received a copy of the GNU General Public License
  and GNU Library General Public License along with UFFS; if not, write
  to the Free Software Foundation, Inc., 51 Franklin Street, Fifth Floor,
  Boston, MA  02110-1301, USA.

  As a special exception, if other files instantiate templates or use
  macros or inline functions from this file, or you compile this file
  and link it with other works to produce a work based on this file,
  this file does not by itself cause the resulting work to be covered
  by the GNU General Public License. However the source code for this
  file must still be made available in accordance with section (3) of
  the GNU General Public License v2.
 
  This exception does not invalidate any other reasons why a work based
  on this file might be covered by the GNU General Public License.
*/

/** 
 * \file uffs_flash.c
 * \brief UFFS flash interface
 * \author Ricky Zheng, created 17th July, 2009
 */
#include "uffs/uffs_config.h"
#include "uffs/uffs_public.h"
#include "uffs/uffs_ecc.h"
#include "uffs/uffs_flash.h"
#include "uffs/uffs_device.h"
#include "uffs/uffs_badblock.h"
#include <string.h>

#define PFX "Flash: "

#define SPOOL(dev) &((dev)->mem.spare_pool)
#define HEADER(buf) ((struct uffs_MiniHeaderSt *)(buf)->header)

#define ECC_SIZE(dev) (3 * (dev)->attr->page_data_size / 256)
#define TAG_STORE_SIZE	(sizeof(struct uffs_TagStoreSt))


static void TagMakeEcc(struct uffs_TagStoreSt *ts)
{
	ts->tag_ecc = 0xFFF;
	ts->tag_ecc = uffs_EccMake8(ts, sizeof(struct uffs_TagStoreSt));
}

static int TagEccCorrect(struct uffs_TagStoreSt *ts)
{
	u16 ecc_store, ecc_read;
	int ret;

	ecc_store = ts->tag_ecc;
	ts->tag_ecc = 0xFFF;
	ecc_read = uffs_EccMake8(ts, sizeof(struct uffs_TagStoreSt));
	ret = uffs_EccCorrect8(ts, ecc_read, ecc_store, sizeof(struct uffs_TagStoreSt));
	ts->tag_ecc = ecc_store;	// restore tag ecc

	return ret;

}

/** setup UFFS spare data & ecc layout */
static void InitSpareLayout(uffs_Device *dev)
{
	u8 s; // status byte offset
	u8 *p;

	s = dev->attr->block_status_offs;

	if (s < TAG_STORE_SIZE) {	/* status byte is within 0 ~ TAG_STORE_SIZE-1 */

		/* spare data layout */
		p = dev->attr->_uffs_data_layout;
		if (s > 0) {
			*p++ = 0;
			*p++ = s;
		}
		*p++ = s + 1;
		*p++ = TAG_STORE_SIZE - s;
		*p++ = 0xFF;
		*p++ = 0;

		/* spare ecc layout */
		p = dev->attr->_uffs_ecc_layout;
		*p++ = TAG_STORE_SIZE + 1;
		*p++ = ECC_SIZE(dev);
		*p++ = 0xFF;
		*p++ = 0;
	}
	else {	/* status byte > TAG_STORE_SIZE-1 */

		/* spare data layout */
		p = dev->attr->_uffs_data_layout;
		*p++ = 0;
		*p++ = TAG_STORE_SIZE;
		*p++ = 0xFF;
		*p++ = 0;

		/* spare ecc layout */
		p = dev->attr->_uffs_ecc_layout;
		if (s < TAG_STORE_SIZE + ECC_SIZE(dev)) {
			if (s > TAG_STORE_SIZE) {
				*p++ = TAG_STORE_SIZE;
				*p++ = s - TAG_STORE_SIZE;
			}
			*p++ = s + 1;
			*p++ = TAG_STORE_SIZE + ECC_SIZE(dev) - s;
		}
		else {
			*p++ = TAG_STORE_SIZE;
			*p++ = ECC_SIZE(dev);
		}
		*p++ = 0xFF;
		*p++ = 0;
	}

	dev->attr->data_layout = dev->attr->_uffs_data_layout;
	dev->attr->ecc_layout = dev->attr->_uffs_ecc_layout;
}

static int CalculateSpareDataSize(uffs_Device *dev)
{
	const u8 *p;
	int ecc_last = 0, tag_last = 0;
	int ecc_size, tag_size;
	int n;

	ecc_size = ECC_SIZE(dev);
	
	p = dev->attr->ecc_layout;
	if (p) {
		while (*p != 0xFF && ecc_size > 0) {
			n = (p[1] > ecc_size ? ecc_size : p[1]);
			ecc_last = p[0] + n;
			ecc_size -= n;
			p += 2;
		}
	}

	tag_size = TAG_STORE_SIZE;
	p = dev->attr->data_layout;
	if (p) {
		while (*p != 0xFF && tag_size > 0) {
			n = (p[1] > tag_size ? tag_size : p[1]);
			tag_last = p[0] + n;
			tag_size -= n;
			p += 2;
		}
	}

	n = (ecc_last > tag_last ? ecc_last : tag_last);
	n = (n > dev->attr->block_status_offs + 1 ? n : dev->attr->block_status_offs + 1);

	return n;
}


/**
 * Initialize UFFS flash interface
 */
URET uffs_FlashInterfaceInit(uffs_Device *dev)
{
	struct uffs_StorageAttrSt *attr = dev->attr;
	uffs_Pool *pool = SPOOL(dev);

	if (!dev->ops->IsBadBlock && !dev->ops->ReadPageSpare) {
		uffs_Perror(UFFS_ERR_SERIOUS, "flash driver must provide 'IsBadBlock' or 'ReadPageSpare' function!");
		return U_FAIL;
	}

<<<<<<< HEAD
	if (!dev->ops->MarkBadBlock && !dev->ops->WritePageSpare) {
		uffs_Perror(UFFS_ERR_SERIOUS, "flash driver must provide 'MarkBadBlock' or 'WritePageSpare' function!");
=======
	if (!dev->ops->MarkBadBlock && !dev->ops->WritePageSpare && !dev->ops->WriteFullPage) {
		uffs_Perror(UFFS_ERR_SERIOUS, PFX"flash driver must provide 'MarkBadBlock' or 'WritePageSpare' or 'WriteFullPage' function!\n");
>>>>>>> a4e5ca8a
		return U_FAIL;
	}

	if (dev->mem.spare_pool_size == 0) {
		if (dev->mem.malloc) {
			dev->mem.spare_pool_buf = dev->mem.malloc(dev, UFFS_SPARE_BUFFER_SIZE);
			if (dev->mem.spare_pool_buf)
				dev->mem.spare_pool_size = UFFS_SPARE_BUFFER_SIZE;
		}
	}

	if (UFFS_SPARE_BUFFER_SIZE > dev->mem.spare_pool_size) {
		uffs_Perror(UFFS_ERR_DEAD, "Spare buffer require %d but only %d available.", UFFS_SPARE_BUFFER_SIZE, dev->mem.spare_pool_size);
		memset(pool, 0, sizeof(uffs_Pool));
		return U_FAIL;
	}

	uffs_Perror(UFFS_ERR_NOISY, "alloc spare buffers %d bytes.", UFFS_SPARE_BUFFER_SIZE);
	uffs_PoolInit(pool, dev->mem.spare_pool_buf, dev->mem.spare_pool_size, UFFS_MAX_SPARE_SIZE, MAX_SPARE_BUFFERS);

	if (dev->attr->layout_opt == UFFS_LAYOUT_UFFS) {
		/* sanity check */
		if ((dev->attr->data_layout && !dev->attr->ecc_layout) ||
			(!dev->attr->data_layout && dev->attr->ecc_layout)) {
			uffs_Perror(UFFS_ERR_SERIOUS, "Please setup data_layout and ecc_layout, or leave them all NULL !");
			return U_FAIL;
		}

		if (!attr->data_layout && !attr->ecc_layout)
			InitSpareLayout(dev);
	}

	dev->mem.spare_data_size = CalculateSpareDataSize(dev);

	return U_SUCC;
}

/**
 * Release UFFS flash interface
 */
URET uffs_FlashInterfaceRelease(uffs_Device *dev)
{
	uffs_Pool *pool;
	
	pool = SPOOL(dev);
	if (pool->mem && dev->mem.free) {
		dev->mem.free(dev, pool->mem);
		pool->mem = NULL;
		dev->mem.spare_pool_size = 0;
	}
	uffs_PoolRelease(pool);
	memset(pool, 0, sizeof(uffs_Pool));

	return U_SUCC;
}

/**
 * unload spare to tag and ecc.
 */
static void UnloadSpare(uffs_Device *dev, const u8 *spare, uffs_Tags *tag, u8 *ecc)
{
	u8 *p_tag = (u8 *)&tag->s;
	int tag_size = TAG_STORE_SIZE;
	int ecc_size = ECC_SIZE(dev);
	int n;
	const u8 *p;

	// unload ecc
	p = dev->attr->ecc_layout;
	if (p && ecc) {
		while (*p != 0xFF && ecc_size > 0) {
			n = (p[1] > ecc_size ? ecc_size : p[1]);
			memcpy(ecc, spare + p[0], n);
			ecc_size -= n;
			ecc += n;
			p += 2;
		}
	}

	// unload tag
	if (tag) {
		p = dev->attr->data_layout;
		while (*p != 0xFF && tag_size > 0) {
			n = (p[1] > tag_size ? tag_size : p[1]);
			memcpy(p_tag, spare + p[0], n);
			tag_size -= n;
			p_tag += n;
			p += 2;
		}

		tag->block_status = spare[dev->attr->block_status_offs];
	}
}

/**
 * Read tag and ecc from page spare
 *
 * \param[in] dev uffs device
 * \param[in] block flash block num
 * \param[in] page flash page num
 * \param[out] tag tag to be filled
 * \param[out] ecc ecc to be filled
 *
 * \return	#UFFS_FLASH_NO_ERR: success and/or has no flip bits.
 *			#UFFS_FLASH_IO_ERR: I/O error, expect retry ?
 *			#UFFS_FLASH_ECC_FAIL: spare data has flip bits and ecc correct failed.
 *			#UFFS_FLASH_ECC_OK: spare data has flip bits and corrected by ecc.
*/
int uffs_FlashReadPageSpare(uffs_Device *dev, int block, int page, uffs_Tags *tag, u8 *ecc)
{
	uffs_FlashOps *ops = dev->ops;
	struct uffs_StorageAttrSt *attr = dev->attr;
	u8 * spare_buf;
	int ret = UFFS_FLASH_UNKNOWN_ERR;
	UBOOL is_bad = U_FALSE;

	spare_buf = (u8 *) uffs_PoolGet(SPOOL(dev));
	if (spare_buf == NULL)
		goto ext;

	if (ops->ReadPageSpareWithLayout)
		ret = ops->ReadPageSpareWithLayout(dev, block, page, (u8 *)&tag->s, tag ? TAG_STORE_SIZE : 0, ecc);
	else
		ret = ops->ReadPageSpare(dev, block, page, spare_buf, 0, dev->mem.spare_data_size);


	if (UFFS_FLASH_IS_BAD_BLOCK(ret))
		is_bad = U_TRUE;

	if (!ops->ReadPageSpareWithLayout)
		UnloadSpare(dev, spare_buf, tag, ecc);

	// copy some raw data
	if (tag) {
		tag->_dirty = tag->s.dirty;
		tag->_valid = tag->s.valid;
	}

	if (UFFS_FLASH_HAVE_ERR(ret))
		goto ext;

	if (tag) {
		if (tag->_valid == 1) //it's not a valid page ? don't need go further
			goto ext;

		// do tag ecc correction
		if (dev->attr->ecc_opt != UFFS_ECC_NONE) {
			ret = TagEccCorrect(&tag->s);
			ret = (ret < 0 ? UFFS_FLASH_ECC_FAIL :
					(ret > 0 ? UFFS_FLASH_ECC_OK : UFFS_FLASH_NO_ERR));

			if (UFFS_FLASH_IS_BAD_BLOCK(ret))
				is_bad = U_TRUE;

			if (UFFS_FLASH_HAVE_ERR(ret))
				goto ext;
		}
	}

ext:
	if (is_bad) {
		uffs_BadBlockAdd(dev, block);
		uffs_Perror(UFFS_ERR_NORMAL, "A new bad block (%d) is detected.", block);
	}

	if (spare_buf)
		uffs_PoolPut(SPOOL(dev), spare_buf);

	return ret;
}

/**
 * Read page data to page buf and calculate ecc.
 * \param[in] dev uffs device
 * \param[in] block flash block num
 * \param[in] page flash page num of the block
 * \param[out] buf holding the read out data
 *
 * \return	#UFFS_FLASH_NO_ERR: success and/or has no flip bits.
 *			#UFFS_FLASH_IO_ERR: I/O error, expect retry ?
 *			#UFFS_FLASH_ECC_FAIL: spare data has flip bits and ecc correct failed.
 *			#UFFS_FLASH_ECC_OK: spare data has flip bits and corrected by ecc.
 */
int uffs_FlashReadPage(uffs_Device *dev, int block, int page, uffs_Buf *buf)
{
	uffs_FlashOps *ops = dev->ops;
	int size = dev->com.pg_size;
	u8 ecc_buf[MAX_ECC_SIZE];
	u8 ecc_store[MAX_ECC_SIZE];
	UBOOL is_bad = U_FALSE;

	int ret;

	// if ecc_opt is UFFS_ECC_HW, flash driver return ecc,
	// if ecc_opt is UFFS_ECC_HW_AUTO, flash driver should do ecc correction.
	ret = ops->ReadPageData(dev, block, page, buf->header, size, ecc_buf);
	
	if (UFFS_FLASH_IS_BAD_BLOCK(ret))
		is_bad = U_TRUE;

	if (UFFS_FLASH_HAVE_ERR(ret))
		goto ext;

	if (dev->attr->ecc_opt == UFFS_ECC_SOFT || dev->attr->ecc_opt == UFFS_ECC_HW) {
	  
		if (dev->attr->ecc_opt == UFFS_ECC_SOFT)
			uffs_EccMake(buf->header, size, ecc_buf);
		
		// will auto select ops->ReadPageSpareWithLayout() or ops->ReadPageSpare()
		ret = uffs_FlashReadPageSpare(dev, block, page, NULL, ecc_store);
		
		if (UFFS_FLASH_IS_BAD_BLOCK(ret))
			is_bad = U_TRUE;

		if (UFFS_FLASH_HAVE_ERR(ret))
			goto ext;

		ret = uffs_EccCorrect(buf->header, size, ecc_store, ecc_buf);
		ret = (ret < 0 ? UFFS_FLASH_ECC_FAIL :
				(ret > 0 ? UFFS_FLASH_ECC_OK : UFFS_FLASH_NO_ERR));

		if (UFFS_FLASH_IS_BAD_BLOCK(ret))
			is_bad = U_TRUE;

		if (UFFS_FLASH_HAVE_ERR(ret))
			goto ext;
	}

ext:
	if (is_bad) {
		uffs_BadBlockAdd(dev, block);
	}

	return ret;
}

/**
 * make spare from tag and ecc
 *
 * \param[in] dev uffs dev
 * \param[in] ts uffs tag store, NULL if don't pack tag store
 * \param[in] ecc ecc of data, NULL if don't pack ecc
 * \param[out] spare output buffer
 * \note spare buffer size: dev->mem.spare_data_size, all unpacked bytes will be inited 0xFF
 */
void uffs_FlashMakeSpare(uffs_Device *dev, uffs_TagStore *ts, const u8 *ecc, u8* spare)
{
	u8 *p_ts = (u8 *)ts;
	int ts_size = TAG_STORE_SIZE;
	int ecc_size = ECC_SIZE(dev);
	int n;
	const u8 *p;

	memset(spare, 0xFF, dev->mem.spare_data_size);	// initialize as 0xFF.

	// load ecc
	p = dev->attr->ecc_layout;
	if (p && ecc) {
		while (*p != 0xFF && ecc_size > 0) {
			n = (p[1] > ecc_size ? ecc_size : p[1]);
			memcpy(spare + p[0], ecc, n);
			ecc_size -= n;
			ecc += n;
			p += 2;
		}
	}

	p = dev->attr->data_layout;
	while (*p != 0xFF && ts_size > 0) {
		n = (p[1] > ts_size ? ts_size : p[1]);
		memcpy(spare + p[0], p_ts, n);
		ts_size -= n;
		p_ts += n;
		p += 2;
	}
}

/**
 * write the whole page, include data and tag
 *
 * \param[in] dev uffs device
 * \param[in] block
 * \param[in] page
 * \param[in] buf contains data to be wrote
 * \param[in] tag tag to be wrote
 *
 * \return	#UFFS_FLASH_NO_ERR: success.
 *			#UFFS_FLASH_IO_ERR: I/O error, expect retry ?
 *			#UFFS_FLASH_BAD_BLK: a new bad block detected.
 */
int uffs_FlashWritePageCombine(uffs_Device *dev, int block, int page, uffs_Buf *buf, uffs_Tags *tag)
{
	uffs_FlashOps *ops = dev->ops;
	int size = dev->com.pg_size;
	u8 ecc_buf[MAX_ECC_SIZE];
	u8 *spare;
	struct uffs_MiniHeaderSt *header;
	int ret = UFFS_FLASH_UNKNOWN_ERR;
	UBOOL is_bad = U_FALSE;

	uffs_Buf *verify_buf;

	spare = (u8 *) uffs_PoolGet(SPOOL(dev));
	if (spare == NULL)
		goto ext;

	// setup header
	header = HEADER(buf);
	memset(header, 0xFF, sizeof(struct uffs_MiniHeaderSt));
	header->status = 0;

	// setup tag
	tag->s.dirty = TAG_DIRTY;		//!< set dirty bit
	tag->s.valid = TAG_VALID;		//!< set valid bit
	if (dev->attr->ecc_opt != UFFS_ECC_NONE)
		TagMakeEcc(&tag->s);
	else
		tag->s.tag_ecc = TAG_ECC_DEFAULT;
	
	if (dev->attr->ecc_opt == UFFS_ECC_SOFT)
		uffs_EccMake(buf->header, size, ecc_buf);

	if (ops->WriteFullPage) {
		ret = ops->WriteFullPage(dev, block, page, buf->header, size, (u8 *)&(tag->s), TAG_STORE_SIZE, ecc_buf);
	}
	else {	
		ret = ops->WritePageData(dev, block, page, buf->header, size, ecc_buf);
		if (UFFS_FLASH_IS_BAD_BLOCK(ret))
			is_bad = U_TRUE;

		if (UFFS_FLASH_HAVE_ERR(ret))
			goto ext;

		if (dev->attr->layout_opt == UFFS_LAYOUT_UFFS) {
			if (dev->attr->ecc_opt == UFFS_ECC_SOFT ||
				dev->attr->ecc_opt == UFFS_ECC_HW) {
				uffs_FlashMakeSpare(dev, &tag->s, ecc_buf, spare);
			}
			else
				uffs_FlashMakeSpare(dev, &tag->s, NULL, spare);

			ret = ops->WritePageSpare(dev, block, page, spare, 0, dev->mem.spare_data_size, U_TRUE);
		}
		else {
			uffs_Assert(dev->attr->layout_opt == UFFS_LAYOUT_FLASH && ops->WriteFullPage != NULL,
						"Flash driver MUST provide 'WriteFullPage()' for UFFS_LAYOUT_FLASH\n");
		}
	}
	
	if (UFFS_FLASH_IS_BAD_BLOCK(ret))
		is_bad = U_TRUE;

#ifdef CONFIG_PAGE_WRITE_VERIFY
	if (!UFFS_FLASH_HAVE_ERR(ret)) {
		verify_buf = uffs_BufClone(dev, NULL);
		if (verify_buf) {
			ret = uffs_FlashReadPage(dev, block, page, verify_buf);
			if (!UFFS_FLASH_HAVE_ERR(ret)) {
				if (memcmp(buf->header, verify_buf->header, size) != 0) {
					uffs_Perror(UFFS_ERR_NORMAL, "Page write verify fail (block %d page %d)", block, page);
					ret = UFFS_FLASH_BAD_BLK;
				}
			}
			uffs_BufFreeClone(dev, verify_buf);
		}
	}
#endif
ext:
	if (is_bad)
		uffs_BadBlockAdd(dev, block);

	if (spare)
		uffs_PoolPut(SPOOL(dev), spare);

	return ret;
}

/**
 * mark a clean page as 'dirty' (and 'invalid')
 *
 * \param[in] dev uffs device
 * \param[in] block
 * \param[in] page
 *
 * \return	#UFFS_FLASH_NO_ERR: success.
 *			#UFFS_FLASH_IO_ERR: I/O error, expect retry ?
 *			#UFFS_FLASH_BAD_BLK: a new bad block detected.
 */
int uffs_FlashMarkDirtyPage(uffs_Device *dev, int block, int page)
{
	u8 *spare;
	struct uffs_TagStoreSt s;
	uffs_FlashOps *ops = dev->ops;
	UBOOL is_bad = U_FALSE;
	int ret = UFFS_FLASH_UNKNOWN_ERR;

	spare = (u8 *) uffs_PoolGet(SPOOL(dev));
	if (spare == NULL)
		goto ext;

	memset(&s, 0xFF, sizeof(s));
	s.dirty = TAG_DIRTY;  // set only 'dirty' bit
	
	if (dev->attr->ecc_opt != UFFS_ECC_NONE)
		TagMakeEcc(&s);

	if (dev->attr->layout_opt == UFFS_LAYOUT_UFFS) {
		uffs_FlashMakeSpare(dev, &s, NULL, spare);
		ret = ops->WritePageSpare(dev, block, page, spare, 0, dev->mem.spare_data_size, U_FALSE);
	}
	else {
		uffs_Assert(ops->WriteFullPage, "Flash driver MUST provide 'WriteFullPage()' for UFFS_LAYOUT_FLASH\n");
		ret = ops->WriteFullPage(dev, block, page, NULL, 0, (u8 *)&s, TAG_STORE_SIZE, NULL);
	}

	if (UFFS_FLASH_IS_BAD_BLOCK(ret))
		is_bad = U_TRUE;

ext:
	if (is_bad)
		uffs_BadBlockAdd(dev, block);

	if (spare)
		uffs_PoolPut(SPOOL(dev), spare);

	return ret;
}

/** Mark this block as bad block */
URET uffs_FlashMarkBadBlock(uffs_Device *dev, int block)
{
	u8 status = 0;
	int ret;

	if (dev->ops->MarkBadBlock)
		return dev->ops->MarkBadBlock(dev, block) == 0 ? U_SUCC : U_FAIL;

	ret = dev->ops->EraseBlock(dev, block);
	if (ret == UFFS_FLASH_NO_ERR)
		ret = dev->ops->WritePageSpare(dev, block, 0, &status, dev->attr->block_status_offs, 1, U_FALSE);

	return ret == UFFS_FLASH_NO_ERR ? U_SUCC : U_FAIL;
}

/** Is this block a bad block ? */
UBOOL uffs_FlashIsBadBlock(uffs_Device *dev, int block)
{
	u8 status = 0xFF;

	if (dev->ops->IsBadBlock) /* if flash driver provide 'IsBadBlock' function, then use it. */
		return dev->ops->IsBadBlock(dev, block) == 0 ? U_FALSE : U_TRUE;

	/* otherwise we check the 'status' byte of spare */
	/* check the first page */
	dev->ops->ReadPageSpare(dev, block, 0, &status, dev->attr->block_status_offs, 1);

	if (status == 0xFF) {
		/* check the second page */
		dev->ops->ReadPageSpare(dev, block, 1, &status, dev->attr->block_status_offs, 1);
		if (status == 0xFF)
			return U_FALSE;
	}

	return U_TRUE;
}

/** Erase flash block */
URET uffs_FlashEraseBlock(uffs_Device *dev, int block)
{
	int ret;

	ret = dev->ops->EraseBlock(dev, block);

	if (UFFS_FLASH_IS_BAD_BLOCK(ret))
		uffs_BadBlockAdd(dev, block);

	return UFFS_FLASH_HAVE_ERR(ret) ? U_FAIL : U_SUCC;
}
<|MERGE_RESOLUTION|>--- conflicted
+++ resolved
@@ -182,13 +182,8 @@
 		return U_FAIL;
 	}
 
-<<<<<<< HEAD
-	if (!dev->ops->MarkBadBlock && !dev->ops->WritePageSpare) {
-		uffs_Perror(UFFS_ERR_SERIOUS, "flash driver must provide 'MarkBadBlock' or 'WritePageSpare' function!");
-=======
 	if (!dev->ops->MarkBadBlock && !dev->ops->WritePageSpare && !dev->ops->WriteFullPage) {
 		uffs_Perror(UFFS_ERR_SERIOUS, PFX"flash driver must provide 'MarkBadBlock' or 'WritePageSpare' or 'WriteFullPage' function!\n");
->>>>>>> a4e5ca8a
 		return U_FAIL;
 	}
 
