--- conflicted
+++ resolved
@@ -10,12 +10,7 @@
 		uffs_fs.c 
 		uffs_init.c 
 		uffs_mem.c 
-<<<<<<< HEAD
-=======
-		uffs_nand_samsung.c 
-		uffs_nand_simram.c
 		uffs_pool.c 
->>>>>>> 8b7dc997
 		uffs_public.c 
 		uffs_tree.c 
 		uffs_utils.c
